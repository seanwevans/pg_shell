--- conflicted
+++ resolved
@@ -75,7 +75,7 @@
             time.sleep(args.interval)
 
     if args.csv:
-<<<<<<< HEAD
+
         with open(args.csv, "a", newline="") as csv_file:
             csv_writer = csv.writer(csv_file)
             if csv_file.tell() == 0:
@@ -83,32 +83,6 @@
             run_loop(csv_writer)
     else:
         run_loop(None)
-=======
-        csv_file = open(args.csv, "a", newline="")
-        csv_writer = csv.writer(csv_file)
-        if csv_file.tell() == 0:
-            csv_writer.writerow(["user_id", "day", "command_count", "avg_seconds"])
-
-    while True:
-        try:
-            conn = get_conn()
-        except RuntimeError as exc:
-            logging.error("Monitor agent failed to connect to database: %s", exc)
-            break
-        try:
-            rows = collect_metrics(conn)
-            output_metrics(rows, csv_writer)
-        finally:
-            conn.close()
-
-        if args.once:
-            break
-        time.sleep(args.interval)
-
-    if csv_file:
-        csv_file.close()
->>>>>>> 1cf925ea
-
 
 if __name__ == "__main__":
     main()