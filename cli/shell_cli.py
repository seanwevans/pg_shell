"""Command line interface for interacting with a pg_shell deployment.

This module provides helper functions to submit commands, fork or replay
sessions, and stream command output. It is primarily a thin wrapper around the
HTTP API exposed by the server.
"""

import argparse
import os
import sys
import time
from typing import Any

import requests


DEFAULT_TIMEOUT = float(os.getenv("PG_SHELL_TIMEOUT", "30"))


def exec_command(
    base_url: str, user_id: str, cmd: str, timeout: float = DEFAULT_TIMEOUT
) -> int:
    """Submit a command for execution.

    Parameters
    ----------
    base_url : str
        PostgREST base URL.
    user_id : str
        Identifier of the target user.
    cmd : str
        Command text to queue for execution.
    timeout : float, optional
        HTTP request timeout seconds.

    Returns
    -------
    int
        Status code, ``0`` on success, non-zero on failure.
    """

    try:
        resp = requests.post(
            f"{base_url}/rpc/submit_command",
            json={"user_id": user_id, "command": cmd},
            timeout=timeout,
        )
        resp.raise_for_status()
    except requests.RequestException as exc:  # pragma: no cover - network failure
        print(f"submit failed: {exc}", file=sys.stderr)
        return 1

    data = resp.json()
    print(data)
    return 0


def fork_session(
    base_url: str, user_id: str, command_id: int, timeout: float = DEFAULT_TIMEOUT
) -> int:
    """Create a new session starting from a previous command.

    Parameters
    ----------
    base_url : str
        PostgREST base URL.
    user_id : str
        User owning the new session.
    command_id : int
        Identifier of the command to fork at.
    timeout : float, optional
        HTTP request timeout seconds.

    Returns
    -------
    int
        Status code, ``0`` on success, non-zero on failure.
    """

    try:
        resp = requests.post(
            f"{base_url}/rpc/fork_session",
            json={"user_id": user_id, "source_command_id": command_id},
            timeout=timeout,
        )
        resp.raise_for_status()
    except requests.RequestException as exc:  # pragma: no cover - network failure
        print(f"fork failed: {exc}", file=sys.stderr)
        return 1

    data = resp.json()
    print(data)
    return 0


def replay_session(base_url: str, session: str, timeout: float = DEFAULT_TIMEOUT) -> int:
    """Request a replay of a past session.

    Parameters
    ----------
    base_url : str
        PostgREST base URL.
    session : str
        Timestamp or session ID to replay.
    timeout : float, optional
        HTTP request timeout seconds.

    Returns
    -------
    int
        Status code, ``0`` on success, non-zero on failure.
    """

    try:
        resp = requests.post(
            f"{base_url}/rpc/replay_session",
            json={"session": session},
            timeout=timeout,
        )
        resp.raise_for_status()
    except requests.RequestException as exc:  # pragma: no cover - network failure
        print(f"replay failed: {exc}", file=sys.stderr)
        return 1

    data = resp.json()
    print(data)
    return 0


def tail_output(
    base_url: str,
    user_id: str,
    interval: float = 1.0,
    since: int | None = None,
    timeout: float = DEFAULT_TIMEOUT,
) -> int:
    """Poll for new output and print it continuously.

    Returns
    -------
    int
        Status code, ``0`` on success, non-zero on failure.
    """
    last_id: Any = since
    try:
        while True:
            params = {"user_id": f"eq.{user_id}"}
<<<<<<< HEAD
            if last_id is not None:
                params["since_id"] = last_id
            resp = requests.get(
                f"{base_url}/rpc/latest_output", params=params, timeout=timeout
            )
            resp.raise_for_status()
=======
            try:
                resp = requests.get(
                    f"{base_url}/rpc/latest_output", params=params, timeout=timeout
                )
                resp.raise_for_status()
            except requests.RequestException as exc:  # pragma: no cover - network failure
                print(f"tail failed: {exc}", file=sys.stderr)
                return 1

>>>>>>> 6baf092b
            rows = resp.json()
            for row in rows:
                print(f"$ {row['command']}")
                if row.get('output'):
                    print(row['output'])
                print(f"(exit {row.get('exit_code')})")
                if last_id is None or row["id"] > last_id:
                    last_id = row["id"]
            time.sleep(interval)
    except KeyboardInterrupt:
        return 0

    return 0


def main(argv: list[str] | None = None) -> int:
    """Entry point for the CLI.

    Parameters
    ----------
    argv : list[str] | None, optional
        Argument list to parse instead of ``sys.argv``.

    Returns
    -------
    int
        Exit status code.
    """

    parser = argparse.ArgumentParser(description="pg_shell CLI")
    parser.add_argument(
        "--base-url",
        default=os.getenv("PG_SHELL_API", "http://localhost:3000"),
        help="PostgREST base URL",
    )
    parser.add_argument(
        "--timeout",
        type=float,
        default=DEFAULT_TIMEOUT,
        help="HTTP request timeout seconds",
    )
    sub = parser.add_subparsers(dest="command", required=True)

    exec_p = sub.add_parser("exec", help="Submit a command")
    exec_p.add_argument("--user", required=True, help="User ID")
    exec_p.add_argument("--cmd", required=True, help="Command text")

    replay_p = sub.add_parser("replay", help="Replay a session")
    replay_p.add_argument("--session", required=True, help="Session timestamp or ID")

    fork_p = sub.add_parser("fork", help="Fork session at a command")
    fork_p.add_argument("--user", required=True, help="User ID")
    fork_p.add_argument("--at", type=int, required=True, help="Command ID to fork at")

    tail_p = sub.add_parser("tail", help="Tail latest output")
    tail_p.add_argument("--user", required=True, help="User ID")
    tail_p.add_argument("--interval", type=float, default=1.0, help="Polling interval seconds")
    tail_p.add_argument("--since", type=int, help="Start tailing after this command ID")

    args = parser.parse_args(argv)

    if args.command == "exec":
        rc = exec_command(args.base_url, args.user, args.cmd, args.timeout)
    elif args.command == "replay":
        rc = replay_session(args.base_url, args.session, args.timeout)
    elif args.command == "fork":
        rc = fork_session(args.base_url, args.user, args.at, args.timeout)
    elif args.command == "tail":
        rc = tail_output(
            args.base_url, args.user, args.interval, args.since, args.timeout
        )
    else:
        parser.print_help()
        return 1

    return rc


if __name__ == "__main__":
    raise SystemExit(main())<|MERGE_RESOLUTION|>--- conflicted
+++ resolved
@@ -145,14 +145,10 @@
     try:
         while True:
             params = {"user_id": f"eq.{user_id}"}
-<<<<<<< HEAD
+
             if last_id is not None:
                 params["since_id"] = last_id
-            resp = requests.get(
-                f"{base_url}/rpc/latest_output", params=params, timeout=timeout
-            )
-            resp.raise_for_status()
-=======
+
             try:
                 resp = requests.get(
                     f"{base_url}/rpc/latest_output", params=params, timeout=timeout
@@ -161,8 +157,7 @@
             except requests.RequestException as exc:  # pragma: no cover - network failure
                 print(f"tail failed: {exc}", file=sys.stderr)
                 return 1
-
->>>>>>> 6baf092b
+              
             rows = resp.json()
             for row in rows:
                 print(f"$ {row['command']}")
